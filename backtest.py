--- conflicted
+++ resolved
@@ -1,4 +1,5 @@
 from datetime import datetime
+import time
 
 from matplotlib import pyplot as plt
 import numpy as np
@@ -7,14 +8,6 @@
 
 if __name__ == "__main__":
     history = []
-<<<<<<< HEAD
-    for manager in backtest(datetime(2021, 1, 1), datetime.now()):
-        btc_value = manager.collate_coins("BTC")
-        bridge_value = manager.collate_coins(manager.config.BRIDGE.symbol)
-        history.append((btc_value, bridge_value))
-        btc_diff = round((btc_value - history[0][0]) / history[0][0] * 100, 3)
-        bridge_diff = round((bridge_value - history[0][1]) / history[0][1] * 100, 3)
-=======
     diff = []
     start = datetime(2021, 6, 10, 20, 0)
     end = datetime(2021, 6, 26, 23, 50)
@@ -28,15 +21,11 @@
         # bridge_diff = round((bridge_value - history[0][1]) / history[0][1], 3)
         bridge_diff = round((bridge_value - history[0]) / history[0], 3) * 100
         diff.append(bridge_diff)
->>>>>>> 87851a48
         print("------")
         print("TIME:", manager.datetime)
         print("BALANCES:", manager.balances)
-        print("BTC VALUE:", btc_value, f"({btc_diff}%)")
+        # print("BTC VALUE:", btc_value, f"({btc_diff}%)")
         print(f"{manager.config.BRIDGE.symbol} VALUE:", bridge_value, f"({bridge_diff}%)")
-<<<<<<< HEAD
-        print("------")
-=======
         print("------")
         # time.sleep(3)
 
@@ -50,5 +39,4 @@
     ax1.plot(t, diff)
     plt.savefig('./data/test_test1.png', dpi=300)
     plt.show()
-    # print(111)
->>>>>>> 87851a48
+    # print(111)